--- conflicted
+++ resolved
@@ -7,11 +7,7 @@
 import numpy as np
 import scipy.stats as stats
 
-<<<<<<< HEAD
-def drawMeanOneLognormal(sigma, N, seed):
-=======
 def drawMeanOneLognormal(sigma, N, seed=0):
->>>>>>> d1d861b9
     """
     Generate a list of arrays of mean one lognormal draws. The sigma input can be
     a number or list-like.  If a number, output is a length N array of draws from
@@ -51,11 +47,7 @@
             
     return draws
     
-<<<<<<< HEAD
-def drawNormal(mu, sigma, N, seed):
-=======
 def drawNormal(mu, sigma, N, seed=0):
->>>>>>> d1d861b9
     """
     Generate an array of normal draws.  The mu and sigma inputs can be 
     numbers or list-likes.  If a number, output is a length N array of draws from
@@ -97,11 +89,7 @@
     
     
     
-<<<<<<< HEAD
-def drawWeibull(scale, shape, N, seed):
-=======
 def drawWeibull(scale, shape, N, seed=0):
->>>>>>> d1d861b9
     """
     Generate an array of Weibull draws.  The magnitude and shape inputs can be 
     numbers or list-likes.  If a number, output is a length N array of draws from
@@ -149,11 +137,7 @@
     
     
     
-<<<<<<< HEAD
-def drawUniform(bot, top, N, seed):
-=======
 def drawUniform(bot, top, N, seed=0):
->>>>>>> d1d861b9
     """
     Generate an array of uniform draws.  The bot and top inputs can be 
     numbers or list-likes.  If a number, output is a length N array of draws from
@@ -195,11 +179,7 @@
 
 
     
-<<<<<<< HEAD
-def drawBernoulli(p,N,seed):
-=======
 def drawBernoulli(p,N,seed=0):
->>>>>>> d1d861b9
     '''
     Generates an array of booleans drawn from a simple Bernoulli distribution.
     The input p can be a float or a list-like of floats; its length T determines
@@ -235,11 +215,7 @@
     return draws
     
     
-<<<<<<< HEAD
-def drawDiscrete(P,X,N,seed):
-=======
 def drawDiscrete(P,X,N,seed=0):
->>>>>>> d1d861b9
     '''
     Simulates N draws from a discrete distribution with probabilities P and outcomes X.
     
