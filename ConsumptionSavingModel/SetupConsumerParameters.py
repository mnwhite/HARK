'''
The SetupConsumersParameters specifiesthe full set of calibrated values required
to estimate the SolvingMicroDSOPs model.  The empirical data is stored in a
separate csv file and is loaded in SetupSCFdata.  These parameters are also used
as default settings in various examples of ConsumptionSavingModel.
'''

# ---------------------------------------------------------------------------------
# - Define all of the model parameters for SolvingMicroDSOPs and ConsumerExamples -
# ---------------------------------------------------------------------------------

exp_nest = 3                        # Number of times to "exponentially nest" when constructing a_grid
aXtraMin = 0.001                       # Minimum end-of-period assets value in a_grid
aXtraMax = 20                         # Maximum end-of-period assets value in a_grid                  
aXtraHuge = None                       # A very large value of assets to add to the grid, not used
aXtraExtra = None                      # Some other value of assets to add to the grid, not used
aXtraCount = 12                         # Number of points in the grid of assets

<<<<<<< HEAD
BoroCnstArt = None                  # Artificial borrowing constraint
=======
BoroCnstArt = 0.0                  # Artificial borrowing constraint
>>>>>>> d1d861b9
CubicBool = True                # Use cubic spline interpolation when True, linear interpolation when False
vFuncBool = False                 # Whether to calculate the value function during solution

Rfree = 1.03                            # Interest factor on assets
<<<<<<< HEAD
PermShkCount = 6                           # Number of points in discrete approximation to permanent income shocks
TranShkCount = 6                            # Number of points in discrete approximation to transitory income shocks
UnempPrb = 0.05                  # Probability of unemployment while working
UnempPrbRet = 0.0005          # Probability of "unemployment" while retired
=======
PermShkCount = 7                           # Number of points in discrete approximation to permanent income shocks
TranShkCount = 7                            # Number of points in discrete approximation to transitory income shocks
UnempPrb = 0.05                  # Probability of unemployment while working
UnempPrbRet = 0.005          # Probability of "unemployment" while retired
>>>>>>> d1d861b9
IncUnemp = 0.3                 # Unemployment benefits replacement rate
IncUnempRet = 0.0        # Ditto when retired

final_age = 90                      # Age at which the problem ends (die with certainty)
retirement_age = 65                 # Age at which the consumer retires
initial_age = 25                    # Age at which the consumer enters the model
TT = final_age - initial_age        # Total number of periods in the model
retirement_t = retirement_age - initial_age - 1

CRRA_start = 4.0                     # Initial guess of rho (CRRA) during estimation
DiscFacAdj_start = 0.99                   # Initial guess of beth during estimation
DiscFacAdj_bound = [0.0001,15.0]          # Bounds for beth; if violated, objective function returns "penalty value"
CRRA_bound = [0.0001,15.0]           # Bounds for rho; if violated, objective function returns "penalty value"

# Expected growth rates of permanent income
PermGroFac = [ 1.025,  1.025,  1.025,  1.025,  1.025,  1.025,  1.025,  1.025,
        1.025,  1.025,  1.025,  1.025,  1.025,  1.025,  1.025,  1.025,
        1.025,  1.025,  1.025,  1.025,  1.025,  1.025,  1.025,  1.025,
        1.025,  1.01 ,  1.01 ,  1.01 ,  1.01 ,  1.01 ,  1.01 ,  1.01 ,
        1.01 ,  1.01 ,  1.01 ,  1.01 ,  1.01 ,  1.01 ,  1.01 ,  0.7 ,
        1.  ,  1.   ,  1.   ,  1.   ,  1.   ,  1.   ,  1.   ,  1.   ,
        1.   ,  1.   ,  1.   ,  1.   ,  1.   ,  1.   ,  1.   ,  1.   ,
        1.   ,  1.   ,  1.   ,  1.   ,  1.   ,  1.   ,  1.   ,  1.   ,  1.   ]

# Age-varying discount factors, lifted from Cagetti (2003)
DiscFac_timevary = [1.064914 ,  1.057997 ,  1.051422 ,  1.045179 ,  1.039259 ,
        1.033653 ,  1.028352 ,  1.023348 ,  1.018632 ,  1.014198 ,
        1.010037 ,  1.006143 ,  1.002509 ,  0.9991282,  0.9959943,
        0.9931012,  0.9904431,  0.9880143,  0.9858095,  0.9838233,
        0.9820506,  0.9804866,  0.9791264,  0.9779656,  0.9769995,
        0.9762239,  0.9756346,  0.9752274,  0.9749984,  0.9749437,
        0.9750595,  0.9753422,  0.9757881,  0.9763936,  0.9771553,
        0.9780698,  0.9791338,  0.9803439,  0.981697 ,  0.8287214,
        0.9902111,  0.9902111,  0.9902111,  0.9902111,  0.9902111,
        0.9902111,  0.9902111,  0.9902111,  0.9902111,  0.9902111,
        0.9902111,  0.9902111,  0.9902111,  0.9902111,  0.9902111,
        0.9902111,  0.9902111,  0.9902111,  0.9902111,  0.9902111,
        0.9902111,  0.9902111,  0.9902111,  0.9902111,  0.9902111]

# Survival probabilities
LivPrb = [ 1.        ,  1.        ,  1.        ,  1.        ,  1.        ,
        1.        ,  1.        ,  1.        ,  1.        ,  1.        ,
        1.        ,  1.        ,  1.        ,  1.        ,  1.        ,
        1.        ,  1.        ,  1.        ,  1.        ,  1.        ,
        1.        ,  1.        ,  1.        ,  1.        ,  1.        ,
        1.        ,  1.        ,  1.        ,  1.        ,  1.        ,
        1.        ,  1.        ,  1.        ,  1.        ,  1.        ,
        1.        ,  1.        ,  1.        ,  1.        ,  1.        ,
        0.98438596,  0.98438596,  0.98438596,  0.98438596,  0.98438596,
        0.97567062,  0.97567062,  0.97567062,  0.97567062,  0.97567062,
        0.96207901,  0.96207901,  0.96207901,  0.96207901,  0.96207901,
        0.93721595,  0.93721595,  0.93721595,  0.93721595,  0.93721595,
        0.63095734,  0.63095734,  0.63095734,  0.63095734,  0.63095734]
        

# Standard deviations of permanent income shocks by age
PermShkStd = [0.1, 0.1, 0.1, 0.1, 0.1, 0.1, 0.1, 0.1, 0.1, 0.1, 0.1, 0.1, 0.1, 0.1,
0.1, 0.1, 0.1, 0.1, 0.1, 0.1, 0.1, 0.1, 0.1, 0.1, 0.1, 0.1, 0.1, 0.1,
0.1, 0.1, 0.1, 0.1, 0.1, 0.1, 0.1, 0.1, 0.1, 0.1, 0.1, 0.0, 0.0, 0.0,
0.0, 0.0, 0.0, 0.0, 0.0, 0.0, 0.0, 0.0, 0.0, 0.0, 0.0, 0.0, 0.0, 0.0,
0.0, 0.0, 0.0, 0.0, 0.0, 0.0, 0.0, 0.0, 0.0]

# Standard deviations of transitory income shocks by age
TranShkStd =  [0.1, 0.1, 0.1, 0.1, 0.1, 0.1, 0.1, 0.1, 0.1, 0.1, 0.1, 0.1, 0.1, 0.1,
0.1, 0.1, 0.1, 0.1, 0.1, 0.1, 0.1, 0.1, 0.1, 0.1, 0.1, 0.1, 0.1, 0.1,
0.1, 0.1, 0.1, 0.1, 0.1, 0.1, 0.1, 0.1, 0.1, 0.1, 0.1, 0.0, 0.0, 0.0,
0.0, 0.0, 0.0, 0.0, 0.0, 0.0, 0.0, 0.0, 0.0, 0.0, 0.0, 0.0, 0.0, 0.0,
0.0, 0.0, 0.0, 0.0, 0.0, 0.0, 0.0, 0.0, 0.0]

# Age groups for the estimation: calculate average wealth-to-permanent income ratio
# for consumers within each of these age groups, compare actual to simulated data
empirical_cohort_age_groups = [[ 26,27,28,29,30 ],
                     [ 31,32,33,34,35 ],
                     [ 36,37,38,39,40 ],
                     [ 41,42,43,44,45 ],
                     [ 46,47,48,49,50 ],
                     [ 51,52,53,54,55 ],
                     [ 56,57,58,59,60 ]]

initial_wealth_income_ratio_vals = [0.17, 0.5, 0.83]            # Three point discrete distribution of initial w
initial_wealth_income_ratio_probs = [0.33333, 0.33333, 0.33334] # Equiprobable discrete distribution of initial w
num_agents = 10000                                              # Number of agents to simulate
bootstrap_size = 50                                             # Number of re-estimations to do during bootstrap
seed = 31382

# ------------------------------------------------------------------------------
# -- Set up the dictionary "container" for making a base lifecycle type --------
# ------------------------------------------------------------------------------

# Dictionary that can be passed to ConsumerType to instantiate
init_consumer_objects = {"CRRA":CRRA_start,
                        "Rfree":Rfree,
                        "PermGroFac":PermGroFac,
                        "BoroCnstArt":BoroCnstArt,
                        "PermShkStd":PermShkStd,
                        "PermShkCount":PermShkCount,
                        "TranShkStd":TranShkStd,
                        "TranShkCount":TranShkCount,
                        "T_total":TT,
                        "UnempPrb":UnempPrb,
                        "UnempPrbRet":UnempPrbRet,
                        "T_retire":retirement_t,
                        "IncUnemp":IncUnemp,
                        "IncUnempRet":IncUnempRet,
                        "aXtraMin":aXtraMin,
                        "aXtraMax":aXtraMax,
                        "aXtraCount":aXtraCount,
                        "aXtraExtra":[aXtraExtra,aXtraHuge],
                        "exp_nest":exp_nest,
                        "LivPrb":LivPrb,
                        "DiscFac":DiscFac_timevary,
                        'Nagents':num_agents,
                        'seed':seed,
                        'tax_rate':0.0,
                        'vFuncBool':vFuncBool,
                        'CubicBool':CubicBool
                        }<|MERGE_RESOLUTION|>--- conflicted
+++ resolved
@@ -16,26 +16,15 @@
 aXtraExtra = None                      # Some other value of assets to add to the grid, not used
 aXtraCount = 12                         # Number of points in the grid of assets
 
-<<<<<<< HEAD
-BoroCnstArt = None                  # Artificial borrowing constraint
-=======
 BoroCnstArt = 0.0                  # Artificial borrowing constraint
->>>>>>> d1d861b9
 CubicBool = True                # Use cubic spline interpolation when True, linear interpolation when False
 vFuncBool = False                 # Whether to calculate the value function during solution
 
 Rfree = 1.03                            # Interest factor on assets
-<<<<<<< HEAD
-PermShkCount = 6                           # Number of points in discrete approximation to permanent income shocks
-TranShkCount = 6                            # Number of points in discrete approximation to transitory income shocks
-UnempPrb = 0.05                  # Probability of unemployment while working
-UnempPrbRet = 0.0005          # Probability of "unemployment" while retired
-=======
 PermShkCount = 7                           # Number of points in discrete approximation to permanent income shocks
 TranShkCount = 7                            # Number of points in discrete approximation to transitory income shocks
 UnempPrb = 0.05                  # Probability of unemployment while working
 UnempPrbRet = 0.005          # Probability of "unemployment" while retired
->>>>>>> d1d861b9
 IncUnemp = 0.3                 # Unemployment benefits replacement rate
 IncUnempRet = 0.0        # Ditto when retired
 
