--- conflicted
+++ resolved
@@ -1,24 +1,12 @@
 from HARKutilities import getArgNames, NullFunc
 from copy import deepcopy
 import numpy as np
-<<<<<<< HEAD
-
-class Solution():
-    '''
-    A superclass for representing the "solution" to a single period problem in a
-    dynamic microeconomic model.  Its only method acs as a "universal distance
-    metric" that should be useful in many settings, but can be overwritten by a
-    subclass of Solution.
-    '''    
-    def distance(self,solution_other):  
-        distance_list = [0.0]
-        for attr_name in self.convergence_criteria:
-            obj_A = eval('self.' + attr_name)
-            obj_B = eval('solution_other.' + attr_name)
-            distance_list.append(distanceMetric(obj_A,obj_B))
-        return max(distance_list)
+
         
 def distanceMetric(thing_A,thing_B):
+    '''
+    A "universal" distance metric that can be used as a default in many settings.
+    '''
     typeA = type(thing_A)
     typeB = type(thing_B)
             
@@ -45,41 +33,6 @@
         distance = 1000.0
     
     return distance
-
-=======
->>>>>>> d1d861b9
-
-        
-def distanceMetric(thing_A,thing_B):
-    '''
-    A "universal" distance metric that can be used as a default in many settings.
-    '''
-    typeA = type(thing_A)
-    typeB = type(thing_B)
-            
-    if typeA is list and typeB is list:
-        lenA = len(thing_A)
-        lenB = len(thing_B)
-        if lenA == lenB:
-            distance_temp = []
-            for n in range(lenA):
-                distance_temp.append(distanceMetric(thing_A[n],thing_B[n]))
-            distance = max(distance_temp)
-        else:
-            distance = float(abs(lenA - lenB))
-    elif (typeA is int or typeB is float) and (typeB is int or typeB is float):
-        distance = float(abs(thing_A - thing_B))
-    elif hasattr(thing_A,'shape') and hasattr(thing_B,'shape'):
-        if thing_A.shape == thing_B.shape:
-            distance = np.max(abs(thing_A - thing_B))
-        else:
-            distance = np.max(abs(thing_A.shape - thing_B.shape))
-    elif thing_A.__class__.__name__ is thing_B.__class__.__name__:
-        distance = thing_A.distance(thing_B)
-    else:
-        distance = 1000.0
-    
-    return distance
     
     
 class HARKobject():
